//! Contains types related to the [`SubWorld`] which can split a world by component type access.

use std::borrow::Cow;

use bit_set::BitSet;

use std::borrow::Cow;

use bit_set::BitSet;

use super::{
    entity::Entity,
    entry::{EntryMut, EntryRef},
    permissions::Permissions,
    query::{
        filter::EntityFilter,
        view::{IntoView, View},
        Query,
    },
    storage::{archetype::ArchetypeIndex, component::ComponentTypeId},
    world::{EntityAccessError, EntityStore, StorageAccessor, World, WorldId},
};

/// Describes which archetypes are available for access.
pub enum ArchetypeAccess {
    /// All archetypes.
    All,
    /// Some archetypes.
    Some(BitSet),
}

impl ArchetypeAccess {
    /// Determines if the given archetypes are disjoint from those allowed by this archetype access,
    pub fn is_disjoint(&self, other: &ArchetypeAccess) -> bool {
        match self {
            Self::All => false,
            Self::Some(mine) => {
                match other {
                    Self::All => false,
                    Self::Some(theirs) => mine.is_disjoint(theirs),
                }
            }
        }
    }

    /// Returns a bitset of allowed archetype indexes if this access is `Some`.
    pub fn bitset(&self) -> Option<&BitSet> {
        match self {
            Self::All => None,
            Self::Some(bitset) => Some(bitset),
        }
    }
}

/// Describes which components are available for access.
#[derive(Clone, Debug)]
pub enum ComponentAccess<'a> {
    /// All component types are allowed.
    All,
    /// Some component types are allowed.
    Allow(Cow<'a, Permissions<ComponentTypeId>>),
    /// Some component types are disallowed.
    Disallow(Cow<'a, Permissions<ComponentTypeId>>),
}

impl<'a> ComponentAccess<'a> {
    /// Returns `true` if the given component is accessible for reads.
    pub fn allows_read(&self, component: ComponentTypeId) -> bool {
        match self {
            Self::All => true,
            Self::Allow(components) => components.reads().contains(&component),
            Self::Disallow(components) => !components.reads().contains(&component),
        }
    }

    /// Returns `true` if the given component is accessible for writes.
    pub fn allows_write(&self, component: ComponentTypeId) -> bool {
        match self {
            Self::All => true,
            Self::Allow(components) => components.writes().contains(&component),
            Self::Disallow(components) => !components.writes().contains(&component),
        }
    }

    /// Splits this permission set into two; the left access only allows the permissions given, while the right
    /// allows only what is left from this set after subtracting said permissions.
    pub(crate) fn split(&mut self, access: Permissions<ComponentTypeId>) -> (Self, Self) {
        fn append_incompatible(
            denied: &mut Permissions<ComponentTypeId>,
            to_deny: &Permissions<ComponentTypeId>,
        ) {
            // reads are now denied writes
            for read in to_deny.reads() {
                denied.push_write(*read);
            }

            // writes are now entirely denied
            for write in to_deny.writes() {
                denied.push(*write);
            }
        }

        fn incompatible(
            permissions: &Permissions<ComponentTypeId>,
        ) -> Permissions<ComponentTypeId> {
            let mut denied = Permissions::new();
            // if the current permission allows reads, then everything else must deny writes
            for read in permissions.reads_only() {
                denied.push_write(*read);
            }

            // if the current permission allows writes, then everything else must deny all
            for write in permissions.writes() {
                denied.push(*write);
            }

            denied
        }

        match self {
            Self::All => {
                let denied = incompatible(&access);
                (
                    Self::Allow(Cow::Owned(access)),
                    Self::Disallow(Cow::Owned(denied)),
                )
            }
            Self::Allow(allowed) => {
                if !allowed.is_superset(&access) {
                    panic!("view accesses components unavailable in this world: world allows only {}, view requires {}", allowed, access);
                }

                let mut allowed = allowed.clone();
                allowed.to_mut().subtract(&access);

                (Self::Allow(Cow::Owned(access)), Self::Allow(allowed))
            }
            Self::Disallow(denied) => {
                if !denied.is_disjoint(&access) {
                    panic!("view accesses components unavailable in this world: world disallows {}, view requires {}", denied, access);
                }

                let mut denied = denied.clone();
                append_incompatible(denied.to_mut(), &access);

                (Self::Allow(Cow::Owned(access)), Self::Disallow(denied))
            }
        }
    }
}

/// Provides access to a subset of the entities of a `World`.
///
/// To access a component mutably in a world, such as inside a [query](crate::query) or via an
/// [`EntryMut`], you need to borrow the entire world mutably. This prevents you from accessing
/// any other data in the world at the same time.
///
/// In some cases, we can work around this by splitting the world. We can split a world around the
/// component types requested by a [`View`]. This will create two subworlds, the left one allowing
/// access only to the components (and mutability) declared by the view, while the right subworld
/// will allow access to everything _but_ those components.
///
/// Subworlds can be recustively further split.
#[derive(Clone)]
pub struct SubWorld<'a> {
    world: &'a World,
    components: ComponentAccess<'a>,
    archetypes: Option<&'a BitSet>,
}

impl<'a> SubWorld<'a> {
    /// Constructs a new SubWorld.
    ///
    /// # Safety
    /// Queries assume that this type has been constructed correctly. Ensure that sub-worlds represent
    /// disjoint portions of a world and that the world is not used while any of its sub-worlds are alive.
    pub unsafe fn new_unchecked(
        world: &'a World,
        components: ComponentAccess<'a>,
        archetypes: Option<&'a BitSet>,
    ) -> Self {
        Self {
            world,
            components,
            archetypes,
        }
    }

    /// Splits the world into two. The left world allows access only to the data declared by the view;
    /// the right world allows access to all else.
    ///
    /// # Examples
    ///
    /// ```
    /// # use legion::*;
    /// # struct Position;
    /// # let mut world = World::default();
<<<<<<< HEAD
    /// let (left, right) = world.split::<&mut Position>();
=======
    /// # let (_, mut subworld) = world.split::<&()>();
    /// let (left, right) = subworld.split::<&mut Position>();
>>>>>>> 27151ca1
    /// ```
    ///
    /// With the above, 'left' contains a sub-world with access _only_ to `&Position` and `&mut Position`,
    /// and `right` contains a sub-world with access to everything _but_ `&Position` and `&mut Position`.
    ///
    /// ```
    /// # use legion::*;
    /// # struct Position;
    /// # let mut world = World::default();
<<<<<<< HEAD
    /// let (left, right) = world.split::<&Position>();
=======
    /// # let (_, mut subworld) = world.split::<&()>();
    /// let (left, right) = subworld.split::<&Position>();
>>>>>>> 27151ca1
    /// ```
    ///
    /// In this second example, `left` is provided access _only_ to `&Position`. `right` is granted permission
    /// to everything _but_ `&mut Position`.
    pub fn split<'b, T: IntoView>(&'b mut self) -> (SubWorld<'b>, SubWorld<'b>)
    where
        'a: 'b,
    {
        let permissions = T::View::requires_permissions();
        let (left, right) = self.components.split(permissions);

        (
            SubWorld {
                world: self.world,
                components: left,
                archetypes: self.archetypes,
            },
            SubWorld {
                world: self.world,
                components: right,
                archetypes: self.archetypes,
            },
        )
    }

    /// Splits the world into two. The left world allows access only to the data declared by the query's view;
    /// the right world allows access to all else.
    pub fn split_for_query<'q, V: IntoView, F: EntityFilter>(
        &mut self,
        _: &'q Query<V, F>,
    ) -> (SubWorld, SubWorld) {
        self.split::<V>()
    }

    fn validate_archetype_access(&self, ArchetypeIndex(arch_index): ArchetypeIndex) -> bool {
        if let Some(archetypes) = self.archetypes {
            archetypes.contains(arch_index as usize)
        } else {
            true
        }
    }
}

impl<'a> EntityStore for SubWorld<'a> {
    fn get_component_storage<V: for<'b> View<'b>>(
        &self,
    ) -> Result<StorageAccessor, EntityAccessError> {
        if V::validate_access(&self.components) {
            Ok(self
                .world
                .get_component_storage::<V>()
                .unwrap()
                .with_allowed_archetypes(self.archetypes))
        } else {
            Err(EntityAccessError::AccessDenied)
        }
    }

    fn entry_ref(&self, entity: Entity) -> Result<EntryRef, EntityAccessError> {
        let entry = self.world.entry_ref(entity)?;

        if !self.validate_archetype_access(entry.location().archetype()) {
            return Err(EntityAccessError::AccessDenied);
        }

        Ok(EntryRef {
            allowed_components: self.components.clone(),
            ..entry
        })
    }

    fn entry_mut(&mut self, entity: Entity) -> Result<EntryMut, EntityAccessError> {
        // safety: protected by &mut self and subworld access validation
        let entry = unsafe { self.world.entry_unchecked(entity)? };

        if !self.validate_archetype_access(entry.location().archetype()) {
            return Err(EntityAccessError::AccessDenied);
        }

        Ok(EntryMut {
            allowed_components: self.components.clone(),
            ..entry
        })
    }

    fn id(&self) -> WorldId {
        self.world.id()
    }
}

impl<'a> From<&'a mut World> for SubWorld<'a> {
    fn from(world: &'a mut World) -> Self {
        Self {
            world,
            components: ComponentAccess::All,
            archetypes: None,
        }
    }
}

#[cfg(test)]
mod tests {
    use crate::{
        internals::{
            query::view::{read::Read, write::Write},
            world::{EntityStore, World},
        },
        world::ComponentError,
    };

    #[test]
    fn split_write_permissions() {
        let mut world = World::default();
        let entity = world.push((1usize, false));

        let (mut left, mut right) = world.split::<Write<usize>>();

        let mut left_entry = left.entry_mut(entity).unwrap();
        let mut right_entry = right.entry_mut(entity).unwrap();

        assert!(left_entry.get_component::<usize>().is_ok());
        assert!(left_entry.get_component_mut::<usize>().is_ok());

        assert!(matches!(
            left_entry.get_component::<bool>(),
            Err(ComponentError::Denied { .. })
        ));
        assert!(matches!(
            left_entry.get_component_mut::<bool>(),
            Err(ComponentError::Denied { .. })
        ));

        assert!(right_entry.get_component::<bool>().is_ok());
        assert!(right_entry.get_component_mut::<bool>().is_ok());

        assert!(matches!(
            right_entry.get_component::<usize>(),
            Err(ComponentError::Denied { .. })
        ));
        assert!(matches!(
            right_entry.get_component_mut::<usize>(),
            Err(ComponentError::Denied { .. })
        ));
    }

    #[test]
    fn split_read_permissions() {
        let mut world = World::default();
        let entity = world.push((1usize, false));

        let (mut left, mut right) = world.split::<Read<usize>>();

        let mut left_entry = left.entry_mut(entity).unwrap();
        let mut right_entry = right.entry_mut(entity).unwrap();

        assert!(left_entry.get_component::<usize>().is_ok());
        assert!(matches!(
            left_entry.get_component_mut::<usize>(),
            Err(ComponentError::Denied { .. })
        ));

        assert!(matches!(
            left_entry.get_component::<bool>(),
            Err(ComponentError::Denied { .. })
        ));
        assert!(matches!(
            left_entry.get_component_mut::<bool>(),
            Err(ComponentError::Denied { .. })
        ));

        assert!(right_entry.get_component::<bool>().is_ok());
        assert!(right_entry.get_component_mut::<bool>().is_ok());

        assert!(right_entry.get_component::<usize>().is_ok());
        assert!(matches!(
            right_entry.get_component_mut::<usize>(),
            Err(ComponentError::Denied { .. })
        ));
    }

    #[test]
    fn complex_split() {
        struct A;
        struct B;
        struct C;

        let mut world = World::default();
        let entity = world.push((A, B, C));

<<<<<<< HEAD
        let (mut left, mut right) = world.split::<(Read<A>, Write<B>)>();
=======
        let (_, mut subworld) = world.split::<&u8>();
        let (mut left, mut right) = subworld.split::<(Read<A>, Write<B>)>();
>>>>>>> 27151ca1

        let mut left_entry = left.entry_mut(entity).unwrap();
        let mut right_entry = right.entry_mut(entity).unwrap();

        // left should read but not write A
        assert!(left_entry.get_component::<A>().is_ok());
        assert!(matches!(
            left_entry.get_component_mut::<A>(),
            Err(ComponentError::Denied { .. })
        ));

        // left should read and write B
        assert!(left_entry.get_component::<B>().is_ok());
        assert!(left_entry.get_component_mut::<B>().is_ok());

        // left should not be able to read or write C
        assert!(matches!(
            left_entry.get_component::<C>(),
            Err(ComponentError::Denied { .. })
        ));
        assert!(matches!(
            left_entry.get_component_mut::<C>(),
            Err(ComponentError::Denied { .. })
        ));

        // right should be able to read but not write A
        assert!(right_entry.get_component::<A>().is_ok());
        assert!(matches!(
            right_entry.get_component_mut::<A>(),
            Err(ComponentError::Denied { .. })
        ));

        // right should not be able to read or write B
        assert!(matches!(
            right_entry.get_component::<B>(),
            Err(ComponentError::Denied { .. })
        ));
        assert!(matches!(
            right_entry.get_component_mut::<B>(),
            Err(ComponentError::Denied { .. })
        ));

        // right should read and write C
        assert!(right_entry.get_component::<C>().is_ok());
        assert!(right_entry.get_component_mut::<C>().is_ok());
    }
}<|MERGE_RESOLUTION|>--- conflicted
+++ resolved
@@ -1,8 +1,4 @@
 //! Contains types related to the [`SubWorld`] which can split a world by component type access.
-
-use std::borrow::Cow;
-
-use bit_set::BitSet;
 
 use std::borrow::Cow;
 
@@ -195,12 +191,7 @@
     /// # use legion::*;
     /// # struct Position;
     /// # let mut world = World::default();
-<<<<<<< HEAD
     /// let (left, right) = world.split::<&mut Position>();
-=======
-    /// # let (_, mut subworld) = world.split::<&()>();
-    /// let (left, right) = subworld.split::<&mut Position>();
->>>>>>> 27151ca1
     /// ```
     ///
     /// With the above, 'left' contains a sub-world with access _only_ to `&Position` and `&mut Position`,
@@ -210,12 +201,7 @@
     /// # use legion::*;
     /// # struct Position;
     /// # let mut world = World::default();
-<<<<<<< HEAD
     /// let (left, right) = world.split::<&Position>();
-=======
-    /// # let (_, mut subworld) = world.split::<&()>();
-    /// let (left, right) = subworld.split::<&Position>();
->>>>>>> 27151ca1
     /// ```
     ///
     /// In this second example, `left` is provided access _only_ to `&Position`. `right` is granted permission
@@ -405,12 +391,7 @@
         let mut world = World::default();
         let entity = world.push((A, B, C));
 
-<<<<<<< HEAD
         let (mut left, mut right) = world.split::<(Read<A>, Write<B>)>();
-=======
-        let (_, mut subworld) = world.split::<&u8>();
-        let (mut left, mut right) = subworld.split::<(Read<A>, Write<B>)>();
->>>>>>> 27151ca1
 
         let mut left_entry = left.entry_mut(entity).unwrap();
         let mut right_entry = right.entry_mut(entity).unwrap();

--- conflicted
+++ resolved
@@ -160,17 +160,11 @@
         self.inner.read().to_name.get(&entity).copied()
     }
 
-<<<<<<< HEAD
-    /// Canonizes a given [EntityName](struct.EntityName.html) and returns the associated [Entity](struct.Entity.html) ID.
-    pub fn canonize_name(&self, name: &EntityName) -> Entity {
+    /// Canonizes a given [`EntityName`] and returns the associated [`Entity`] ID.
+    pub fn canonize_name(&mut self, name: &EntityName) -> Entity {
         let mut inner = self.inner.write();
         let inner = &mut *inner;
         match inner.to_id.entry(*name) {
-=======
-    /// Canonizes a given [`EntityName`] and returns the associated [`Entity`] ID.
-    pub fn canonize_name(&mut self, name: &EntityName) -> Entity {
-        match self.to_id.entry(*name) {
->>>>>>> 5f5bfba6
             Entry::Occupied(occupied) => *occupied.get(),
             Entry::Vacant(vacant) => {
                 let entity = inner.allocator.next().unwrap();
@@ -181,16 +175,10 @@
         }
     }
 
-<<<<<<< HEAD
-    /// Canonizes a given [Entity](struct.Entity.html) ID and returns the associated [EntityName](struct.EntityName.html).
-    pub fn canonize_id(&self, entity: Entity) -> EntityName {
+    /// Canonizes a given [`Entity`] ID and returns the associated [`EntityName`].
+    pub fn canonize_id(&mut self, entity: Entity) -> EntityName {
         let mut inner = self.inner.write();
         match inner.to_name.entry(entity) {
-=======
-    /// Canonizes a given [`Entity`] ID and returns the associated [`EntityName`].
-    pub fn canonize_id(&mut self, entity: Entity) -> EntityName {
-        match self.to_name.entry(entity) {
->>>>>>> 5f5bfba6
             Entry::Occupied(occupied) => *occupied.get(),
             Entry::Vacant(vacant) => {
                 let uuid = Uuid::new_v4();

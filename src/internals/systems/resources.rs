--- conflicted
+++ resolved
@@ -130,13 +130,8 @@
         let type_id = &ResourceTypeId::of::<T>();
         resources
             .get(&type_id)
-<<<<<<< HEAD
             .map(|x| x.get::<T>())
-            .expect("resource does not exist")
-=======
-            .and_then(|x| x.get::<T>())
             .unwrap_or_else(|| panic_nonexistent_resource(type_id))
->>>>>>> 27151ca1
     }
 }
 
@@ -147,13 +142,8 @@
         let type_id = &ResourceTypeId::of::<T>();
         resources
             .get(&type_id)
-<<<<<<< HEAD
             .map(|x| x.get_mut::<T>())
-            .expect("resource does not exist")
-=======
-            .and_then(|x| x.get_mut::<T>())
             .unwrap_or_else(|| panic_nonexistent_resource(type_id))
->>>>>>> 27151ca1
     }
 }
 

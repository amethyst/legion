--- conflicted
+++ resolved
@@ -14,12 +14,8 @@
 travis-ci = { repository = "TomGillen/legion", branch = "master" }
 
 [features]
-<<<<<<< HEAD
-default = ["par-iter", "par-schedule", "serialize", "crossbeam-events"]
+default = ["par-iter", "par-schedule", "serialize", "crossbeam-events", "codegen"]
 par-schedule = ["rayon"]
-=======
-default = ["par-iter", "serialize", "crossbeam-events", "codegen"]
->>>>>>> e6c05794
 par-iter = ["rayon"]
 extended-tuple-impls = []
 serialize = ["serde", "erased-serde", "uuid/serde"]
